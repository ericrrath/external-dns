--- conflicted
+++ resolved
@@ -20,13 +20,8 @@
 	"fmt"
 	"os"
 
-<<<<<<< HEAD
+	cloudflare "github.com/cloudflare/cloudflare-go"
 	log "github.com/sirupsen/logrus"
-=======
-	cloudflare "github.com/cloudflare/cloudflare-go"
->>>>>>> 485ede32
-
-	log "github.com/Sirupsen/logrus"
 
 	"github.com/kubernetes-incubator/external-dns/endpoint"
 	"github.com/kubernetes-incubator/external-dns/plan"
@@ -147,16 +142,8 @@
 		}
 
 		for _, r := range records {
-<<<<<<< HEAD
 			if supportedRecordType(r.Type) {
 				endpoints = append(endpoints, endpoint.NewEndpoint(r.Name, r.Content, r.Type))
-=======
-			switch r.Type {
-			case endpoint.RecordTypeA, endpoint.RecordTypeCNAME, endpoint.RecordTypeTXT:
-				break
-			default:
-				continue
->>>>>>> 485ede32
 			}
 		}
 	}
